--- conflicted
+++ resolved
@@ -18,13 +18,9 @@
 
 class JsonEncodeTest extends TestCase
 {
-<<<<<<< HEAD
-    private $encode;
-=======
     use ForwardCompatTestTrait;
 
-    private $encoder;
->>>>>>> 326af056
+    private $encode;
 
     private function doSetUp()
     {
