--- conflicted
+++ resolved
@@ -42,17 +42,14 @@
         ;
 
         $this->assertEquals(
-<<<<<<< HEAD
             array(
                 'foo' => 'foo',
                 'bar' => 'bar',
+                'baz' => true,
                 'fooBar' => 'foobar',
                 'camelCase' => 'camelcase',
                 'object' => 'string_object',
             ),
-=======
-            array('foo' => 'foo', 'bar' => 'bar', 'baz' => true, 'fooBar' => 'foobar', 'camelCase' => 'camelcase'),
->>>>>>> edf13b56
             $this->normalizer->normalize($obj, 'any')
         );
     }
@@ -142,11 +139,7 @@
 
     public function testIgnoredAttributes()
     {
-<<<<<<< HEAD
-        $this->normalizer->setIgnoredAttributes(array('foo', 'bar', 'camelCase', 'object'));
-=======
-        $this->normalizer->setIgnoredAttributes(array('foo', 'bar', 'baz', 'camelCase'));
->>>>>>> edf13b56
+        $this->normalizer->setIgnoredAttributes(array('foo', 'bar', 'baz', 'camelCase', 'object'));
 
         $obj = new GetSetDummy();
         $obj->setFoo('foo');
