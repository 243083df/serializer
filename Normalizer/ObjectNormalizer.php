<?php

/*
 * This file is part of the Symfony package.
 *
 * (c) Fabien Potencier <fabien@symfony.com>
 *
 * For the full copyright and license information, please view the LICENSE
 * file that was distributed with this source code.
 */

namespace Symfony\Component\Serializer\Normalizer;

use Symfony\Component\PropertyAccess\Exception\NoSuchPropertyException;
use Symfony\Component\PropertyAccess\PropertyAccess;
use Symfony\Component\PropertyAccess\PropertyAccessorInterface;
use Symfony\Component\PropertyInfo\PropertyTypeExtractorInterface;
use Symfony\Component\Serializer\Exception\RuntimeException;
use Symfony\Component\Serializer\Mapping\Factory\ClassMetadataFactoryInterface;
use Symfony\Component\Serializer\NameConverter\NameConverterInterface;

/**
 * Converts between objects and arrays using the PropertyAccess component.
 *
 * @author Kévin Dunglas <dunglas@gmail.com>
 */
class ObjectNormalizer extends AbstractObjectNormalizer
{
<<<<<<< HEAD
    /**
     * @var PropertyAccessorInterface
     */
=======
    private $attributesCache = array();

>>>>>>> c33ba7fb
    protected $propertyAccessor;

    public function __construct(ClassMetadataFactoryInterface $classMetadataFactory = null, NameConverterInterface $nameConverter = null, PropertyAccessorInterface $propertyAccessor = null, PropertyTypeExtractorInterface $propertyTypeExtractor = null)
    {
        if (!class_exists('Symfony\Component\PropertyAccess\PropertyAccess')) {
            throw new RuntimeException('The ObjectNormalizer class requires the "PropertyAccess" component. Install "symfony/property-access" to use it.');
        }

        parent::__construct($classMetadataFactory, $nameConverter, $propertyTypeExtractor);

        $this->propertyAccessor = $propertyAccessor ?: PropertyAccess::createPropertyAccessor();
    }

    /**
     * {@inheritdoc}
     */
    protected function extractAttributes($object, $format = null, array $context = array())
    {
        // If not using groups, detect manually
        $attributes = array();

        // methods
        $reflClass = new \ReflectionClass($object);
        foreach ($reflClass->getMethods(\ReflectionMethod::IS_PUBLIC) as $reflMethod) {
            if (
                0 !== $reflMethod->getNumberOfRequiredParameters() ||
                $reflMethod->isStatic() ||
                $reflMethod->isConstructor() ||
                $reflMethod->isDestructor()
            ) {
                continue;
            }

            $name = $reflMethod->name;
            $attributeName = null;

            if (0 === strpos($name, 'get') || 0 === strpos($name, 'has')) {
                // getters and hassers
                $attributeName = substr($name, 3);

                if (!$reflClass->hasProperty($attributeName)) {
                    $attributeName = lcfirst($attributeName);
                }
            } elseif (0 === strpos($name, 'is')) {
                // issers
                $attributeName = substr($name, 2);

                if (!$reflClass->hasProperty($attributeName)) {
                    $attributeName = lcfirst($attributeName);
                }
            }

            if (null !== $attributeName && $this->isAllowedAttribute($object, $attributeName, $format, $context)) {
                $attributes[$attributeName] = true;
            }
        }

        // properties
        foreach ($reflClass->getProperties(\ReflectionProperty::IS_PUBLIC) as $reflProperty) {
            if ($reflProperty->isStatic() || !$this->isAllowedAttribute($object, $reflProperty->name, $format, $context)) {
                continue;
            }

            $attributes[$reflProperty->name] = true;
        }

        return array_keys($attributes);
    }

    /**
     * {@inheritdoc}
     */
    protected function getAttributeValue($object, $attribute, $format = null, array $context = array())
    {
        return $this->propertyAccessor->getValue($object, $attribute);
    }

    /**
     * {@inheritdoc}
     */
    protected function setAttributeValue($object, $attribute, $value, $format = null, array $context = array())
    {
        try {
            $this->propertyAccessor->setValue($object, $attribute, $value);
        } catch (NoSuchPropertyException $exception) {
            // Properties not found are ignored
        }
    }
}<|MERGE_RESOLUTION|>--- conflicted
+++ resolved
@@ -26,14 +26,6 @@
  */
 class ObjectNormalizer extends AbstractObjectNormalizer
 {
-<<<<<<< HEAD
-    /**
-     * @var PropertyAccessorInterface
-     */
-=======
-    private $attributesCache = array();
-
->>>>>>> c33ba7fb
     protected $propertyAccessor;
 
     public function __construct(ClassMetadataFactoryInterface $classMetadataFactory = null, NameConverterInterface $nameConverter = null, PropertyAccessorInterface $propertyAccessor = null, PropertyTypeExtractorInterface $propertyTypeExtractor = null)
