<?php

/*
 * This file is part of the Symfony package.
 *
 * (c) Fabien Potencier <fabien@symfony.com>
 *
 * For the full copyright and license information, please view the LICENSE
 * file that was distributed with this source code.
 */

namespace Symfony\Component\Serializer\Mapping\Factory;

use Doctrine\Common\Cache\Cache;
use Symfony\Component\Serializer\Exception\InvalidArgumentException;
use Symfony\Component\Serializer\Mapping\ClassMetadata;
use Symfony\Component\Serializer\Mapping\Loader\LoaderInterface;

/**
 * Returns a {@link ClassMetadata}.
 *
 * @author Kévin Dunglas <dunglas@gmail.com>
 */
class ClassMetadataFactory implements ClassMetadataFactoryInterface
{
<<<<<<< HEAD
    use ClassResolverTrait;

    /**
     * @var LoaderInterface
     */
=======
>>>>>>> 52cb0805
    private $loader;
    private $cache;
    private $loadedClasses;

    public function __construct(LoaderInterface $loader, Cache $cache = null)
    {
        $this->loader = $loader;
        $this->cache = $cache;

        if (null !== $cache) {
            @trigger_error(sprintf('Passing a Doctrine Cache instance as 2nd parameter of the "%s" constructor is deprecated since version 3.1. This parameter will be removed in Symfony 4.0. Use the "%s" class instead.', __CLASS__, CacheClassMetadataFactory::class), E_USER_DEPRECATED);
        }
    }

    /**
     * {@inheritdoc}
     */
    public function getMetadataFor($value)
    {
        $class = $this->getClass($value);

        if (isset($this->loadedClasses[$class])) {
            return $this->loadedClasses[$class];
        }

        if ($this->cache && ($this->loadedClasses[$class] = $this->cache->fetch($class))) {
            return $this->loadedClasses[$class];
        }

        $classMetadata = new ClassMetadata($class);
        $this->loader->loadClassMetadata($classMetadata);

        $reflectionClass = $classMetadata->getReflectionClass();

        // Include metadata from the parent class
        if ($parent = $reflectionClass->getParentClass()) {
            $classMetadata->merge($this->getMetadataFor($parent->name));
        }

        // Include metadata from all implemented interfaces
        foreach ($reflectionClass->getInterfaces() as $interface) {
            $classMetadata->merge($this->getMetadataFor($interface->name));
        }

        if ($this->cache) {
            $this->cache->save($class, $classMetadata);
        }

        return $this->loadedClasses[$class] = $classMetadata;
    }

    /**
     * {@inheritdoc}
     */
    public function hasMetadataFor($value)
    {
        try {
            $this->getClass($value);

            return true;
        } catch (InvalidArgumentException $invalidArgumentException) {
            // Return false in case of exception
        }

        return false;
    }
}<|MERGE_RESOLUTION|>--- conflicted
+++ resolved
@@ -23,14 +23,8 @@
  */
 class ClassMetadataFactory implements ClassMetadataFactoryInterface
 {
-<<<<<<< HEAD
     use ClassResolverTrait;
 
-    /**
-     * @var LoaderInterface
-     */
-=======
->>>>>>> 52cb0805
     private $loader;
     private $cache;
     private $loadedClasses;
