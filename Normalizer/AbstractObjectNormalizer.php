--- conflicted
+++ resolved
@@ -345,7 +345,6 @@
                 continue;
             }
 
-<<<<<<< HEAD
             if ($context[self::DEEP_OBJECT_TO_POPULATE] ?? $this->defaultContext[self::DEEP_OBJECT_TO_POPULATE] ?? false) {
                 try {
                     $context[self::OBJECT_TO_POPULATE] = $this->getAttributeValue($object, $attribute, $format, $context);
@@ -353,10 +352,7 @@
                 }
             }
 
-            $value = $this->validateAndDenormalize($class, $attribute, $value, $format, $context);
-=======
             $value = $this->validateAndDenormalize($resolvedClass, $attribute, $value, $format, $context);
->>>>>>> f8622bb9
             try {
                 $this->setAttributeValue($object, $attribute, $value, $format, $context);
             } catch (InvalidArgumentException $e) {
