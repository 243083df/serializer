<?php

/*
 * This file is part of the Symfony package.
 *
 * (c) Fabien Potencier <fabien@symfony.com>
 *
 * For the full copyright and license information, please view the LICENSE
 * file that was distributed with this source code.
 */

namespace Symfony\Component\Serializer\Normalizer;

use Symfony\Component\PropertyAccess\Exception\NoSuchPropertyException;
use Symfony\Component\PropertyAccess\PropertyAccess;
use Symfony\Component\PropertyAccess\PropertyAccessorInterface;
use Symfony\Component\Serializer\Exception\CircularReferenceException;
use Symfony\Component\Serializer\Exception\LogicException;
use Symfony\Component\Serializer\Exception\RuntimeException;
use Symfony\Component\Serializer\Mapping\Factory\ClassMetadataFactoryInterface;
use Symfony\Component\Serializer\NameConverter\NameConverterInterface;

/**
 * Converts between objects and arrays using the PropertyAccess component.
 *
 * @author Kévin Dunglas <dunglas@gmail.com>
 */
class ObjectNormalizer extends AbstractNormalizer
{
<<<<<<< HEAD
    private $attributesCache = array();

    /**
     * @var PropertyAccessorInterface
     */
=======
>>>>>>> 7d522db0
    protected $propertyAccessor;

    public function __construct(ClassMetadataFactoryInterface $classMetadataFactory = null, NameConverterInterface $nameConverter = null, PropertyAccessorInterface $propertyAccessor = null)
    {
        if (!class_exists('Symfony\Component\PropertyAccess\PropertyAccess')) {
            throw new RuntimeException('The ObjectNormalizer class requires the "PropertyAccess" component. Install "symfony/property-access" to use it.');
        }

        parent::__construct($classMetadataFactory, $nameConverter);

        $this->propertyAccessor = $propertyAccessor ?: PropertyAccess::createPropertyAccessor();
    }

    /**
     * {@inheritdoc}
     */
    public function supportsNormalization($data, $format = null)
    {
        return is_object($data) && !$data instanceof \Traversable;
    }

    /**
     * {@inheritdoc}
     *
     * @throws CircularReferenceException
     */
    public function normalize($object, $format = null, array $context = array())
    {
        if (!isset($context['cache_key'])) {
            $context['cache_key'] = $this->getCacheKey($context);
        }
        if ($this->isCircularReference($object, $context)) {
            return $this->handleCircularReference($object);
        }

        $data = array();
        $attributes = $this->getAttributes($object, $context);

        foreach ($attributes as $attribute) {
            if (in_array($attribute, $this->ignoredAttributes)) {
                continue;
            }

            $attributeValue = $this->propertyAccessor->getValue($object, $attribute);

            if (isset($this->callbacks[$attribute])) {
                $attributeValue = call_user_func($this->callbacks[$attribute], $attributeValue);
            }

            if (null !== $attributeValue && !is_scalar($attributeValue)) {
                if (!$this->serializer instanceof NormalizerInterface) {
                    throw new LogicException(sprintf('Cannot normalize attribute "%s" because injected serializer is not a normalizer', $attribute));
                }

                $attributeValue = $this->serializer->normalize($attributeValue, $format, $context);
            }

            if ($this->nameConverter) {
                $attribute = $this->nameConverter->normalize($attribute);
            }

            $data[$attribute] = $attributeValue;
        }

        return $data;
    }

    /**
     * {@inheritdoc}
     */
    public function supportsDenormalization($data, $type, $format = null)
    {
        return class_exists($type);
    }

    /**
     * {@inheritdoc}
     */
    public function denormalize($data, $class, $format = null, array $context = array())
    {
        if (!isset($context['cache_key'])) {
            $context['cache_key'] = $this->getCacheKey($context);
        }
        $allowedAttributes = $this->getAllowedAttributes($class, $context, true);
        $normalizedData = $this->prepareForDenormalization($data);

        $reflectionClass = new \ReflectionClass($class);
        $object = $this->instantiateObject($normalizedData, $class, $context, $reflectionClass, $allowedAttributes);

        foreach ($normalizedData as $attribute => $value) {
            if ($this->nameConverter) {
                $attribute = $this->nameConverter->denormalize($attribute);
            }

            $allowed = false === $allowedAttributes || in_array($attribute, $allowedAttributes);
            $ignored = in_array($attribute, $this->ignoredAttributes);

            if ($allowed && !$ignored) {
                try {
                    $this->propertyAccessor->setValue($object, $attribute, $value);
                } catch (NoSuchPropertyException $exception) {
                    // Properties not found are ignored
                }
            }
        }

        return $object;
    }

    private function getCacheKey(array $context)
    {
        try {
            return md5(serialize($context));
        } catch (\Exception $exception) {
            // The context cannot be serialized, skip the cache
            return false;
        }
    }

    /**
     * Gets and caches attributes for this class and context.
     *
     * @param object $object
     * @param array  $context
     *
     * @return string[]
     */
    private function getAttributes($object, array $context)
    {
        $class = get_class($object);
        $key = $class.'-'.$context['cache_key'];

        if (isset($this->attributesCache[$key])) {
            return $this->attributesCache[$key];
        }

        $allowedAttributes = $this->getAllowedAttributes($object, $context, true);

        if (false !== $allowedAttributes) {
            if ($context['cache_key']) {
                $this->attributesCache[$key] = $allowedAttributes;
            }

            return $allowedAttributes;
        }

        if (isset($this->attributesCache[$class])) {
            return $this->attributesCache[$class];
        }

        return $this->attributesCache[$class] = $this->extractAttributes($object);
    }

    /**
     * Extracts attributes for this class and context.
     *
     * @param object $object
     *
     * @return string[]
     */
    private function extractAttributes($object)
    {
        // If not using groups, detect manually
        $attributes = array();

        // methods
        $reflClass = new \ReflectionClass($object);
        foreach ($reflClass->getMethods(\ReflectionMethod::IS_PUBLIC) as $reflMethod) {
            if (
                0 !== $reflMethod->getNumberOfRequiredParameters() ||
                $reflMethod->isStatic() ||
                $reflMethod->isConstructor() ||
                $reflMethod->isDestructor()
            ) {
                continue;
            }

            $name = $reflMethod->name;

            if (0 === strpos($name, 'get') || 0 === strpos($name, 'has')) {
                // getters and hassers
                $propertyName = substr($name, 3);

                if (!$reflClass->hasProperty($propertyName)) {
                    $propertyName = lcfirst($propertyName);
                }

                $attributes[$propertyName] = true;
            } elseif (0 === strpos($name, 'is')) {
                // issers
                $propertyName = substr($name, 2);

                if (!$reflClass->hasProperty($propertyName)) {
                    $propertyName = lcfirst($propertyName);
                }

                $attributes[$propertyName] = true;
            }
        }

        // properties
        foreach ($reflClass->getProperties(\ReflectionProperty::IS_PUBLIC) as $reflProperty) {
            if ($reflProperty->isStatic()) {
                continue;
            }

            $attributes[$reflProperty->name] = true;
        }

        return array_keys($attributes);
    }
}<|MERGE_RESOLUTION|>--- conflicted
+++ resolved
@@ -27,14 +27,8 @@
  */
 class ObjectNormalizer extends AbstractNormalizer
 {
-<<<<<<< HEAD
     private $attributesCache = array();
 
-    /**
-     * @var PropertyAccessorInterface
-     */
-=======
->>>>>>> 7d522db0
     protected $propertyAccessor;
 
     public function __construct(ClassMetadataFactoryInterface $classMetadataFactory = null, NameConverterInterface $nameConverter = null, PropertyAccessorInterface $propertyAccessor = null)
