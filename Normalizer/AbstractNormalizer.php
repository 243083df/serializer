<?php

/*
 * This file is part of the Symfony package.
 *
 * (c) Fabien Potencier <fabien@symfony.com>
 *
 * For the full copyright and license information, please view the LICENSE
 * file that was distributed with this source code.
 */

namespace Symfony\Component\Serializer\Normalizer;

use Symfony\Component\Serializer\Exception\CircularReferenceException;
use Symfony\Component\Serializer\Exception\InvalidArgumentException;
use Symfony\Component\Serializer\Exception\LogicException;
use Symfony\Component\Serializer\Exception\MissingConstructorArgumentsException;
use Symfony\Component\Serializer\Exception\RuntimeException;
use Symfony\Component\Serializer\Mapping\AttributeMetadataInterface;
use Symfony\Component\Serializer\Mapping\Factory\ClassMetadataFactoryInterface;
use Symfony\Component\Serializer\NameConverter\NameConverterInterface;
use Symfony\Component\Serializer\SerializerAwareInterface;
use Symfony\Component\Serializer\SerializerAwareTrait;

/**
 * Normalizer implementation.
 *
 * @author Kévin Dunglas <dunglas@gmail.com>
 */
abstract class AbstractNormalizer implements NormalizerInterface, DenormalizerInterface, SerializerAwareInterface, CacheableSupportsMethodInterface
{
    use ObjectToPopulateTrait;
    use SerializerAwareTrait;

    const CIRCULAR_REFERENCE_LIMIT = 'circular_reference_limit';
    const OBJECT_TO_POPULATE = 'object_to_populate';
    const GROUPS = 'groups';
    const ATTRIBUTES = 'attributes';
    const ALLOW_EXTRA_ATTRIBUTES = 'allow_extra_attributes';
    const DEFAULT_CONSTRUCTOR_ARGUMENTS = 'default_constructor_arguments';
    const CALLBACKS = 'callbacks';
    const CIRCULAR_REFERENCE_HANDLER = 'circular_reference_handler';
    const IGNORED_ATTRIBUTES = 'ignored_attributes';

    /**
     * @internal
     */
    const CIRCULAR_REFERENCE_LIMIT_COUNTERS = 'circular_reference_limit_counters';

    protected $defaultContext = [
        self::ALLOW_EXTRA_ATTRIBUTES => true,
        self::CIRCULAR_REFERENCE_LIMIT => 1,
        self::IGNORED_ATTRIBUTES => [],
    ];

    /**
     * @deprecated since Symfony 4.2
     */
    protected $circularReferenceLimit = 1;

    /**
     * @deprecated since Symfony 4.2
     *
     * @var callable|null
     */
    protected $circularReferenceHandler;

    /**
     * @var ClassMetadataFactoryInterface|null
     */
    protected $classMetadataFactory;

    /**
     * @var NameConverterInterface|null
     */
    protected $nameConverter;

    /**
     * @deprecated since Symfony 4.2
     */
    protected $callbacks = [];

    /**
     * @deprecated since Symfony 4.2
     */
    protected $ignoredAttributes = [];

    /**
     * @deprecated since Symfony 4.2
     */
    protected $camelizedAttributes = [];

    /**
     * Sets the {@link ClassMetadataFactoryInterface} to use.
     */
    public function __construct(ClassMetadataFactoryInterface $classMetadataFactory = null, NameConverterInterface $nameConverter = null, array $defaultContext = [])
    {
        $this->classMetadataFactory = $classMetadataFactory;
        $this->nameConverter = $nameConverter;
        $this->defaultContext = array_merge($this->defaultContext, $defaultContext);

        if (\is_array($this->defaultContext[self::CALLBACKS] ?? null)) {
            foreach ($this->defaultContext[self::CALLBACKS] as $attribute => $callback) {
                if (!\is_callable($callback)) {
                    throw new InvalidArgumentException(sprintf('The given callback for attribute "%s" is not callable.', $attribute));
                }
            }
        }
    }

    /**
     * Sets circular reference limit.
     *
     * @deprecated since Symfony 4.2
     *
     * @param int $circularReferenceLimit Limit of iterations for the same object
     *
     * @return self
     */
    public function setCircularReferenceLimit($circularReferenceLimit)
    {
        @trigger_error(sprintf('The "%s()" method is deprecated since Symfony 4.2, use the "circular_reference_limit" key of the context instead.', __METHOD__), E_USER_DEPRECATED);

        $this->defaultContext[self::CIRCULAR_REFERENCE_LIMIT] = $this->circularReferenceLimit = $circularReferenceLimit;

        return $this;
    }

    /**
     * Sets circular reference handler.
     *
     * @deprecated since Symfony 4.2
     *
     * @param callable $circularReferenceHandler
     *
     * @return self
     */
    public function setCircularReferenceHandler(callable $circularReferenceHandler)
    {
        @trigger_error(sprintf('The "%s()" method is deprecated since Symfony 4.2, use the "circular_reference_handler" key of the context instead.', __METHOD__), E_USER_DEPRECATED);

        $this->defaultContext[self::CIRCULAR_REFERENCE_HANDLER] = $this->circularReferenceHandler = $circularReferenceHandler;

        return $this;
    }

    /**
     * Sets normalization callbacks.
     *
     * @deprecated since Symfony 4.2
     *
     * @param callable[] $callbacks Help normalize the result
     *
     * @return self
     *
     * @throws InvalidArgumentException if a non-callable callback is set
     */
    public function setCallbacks(array $callbacks)
    {
        @trigger_error(sprintf('The "%s()" method is deprecated since Symfony 4.2, use the "callbacks" key of the context instead.', __METHOD__), E_USER_DEPRECATED);

        foreach ($callbacks as $attribute => $callback) {
            if (!\is_callable($callback)) {
                throw new InvalidArgumentException(sprintf('The given callback for attribute "%s" is not callable.', $attribute));
            }
        }
        $this->defaultContext[self::CALLBACKS] = $this->callbacks = $callbacks;

        return $this;
    }

    /**
     * Sets ignored attributes for normalization and denormalization.
     *
     * @deprecated since Symfony 4.2
     *
     * @return self
     */
    public function setIgnoredAttributes(array $ignoredAttributes)
    {
        @trigger_error(sprintf('The "%s()" method is deprecated since Symfony 4.2, use the "ignored_attributes" key of the context instead.', __METHOD__), E_USER_DEPRECATED);

        $this->defaultContext[self::IGNORED_ATTRIBUTES] = $this->ignoredAttributes = $ignoredAttributes;

        return $this;
    }

    /**
     * {@inheritdoc}
     */
    public function hasCacheableSupportsMethod(): bool
    {
        return false;
    }

    /**
     * Detects if the configured circular reference limit is reached.
     *
     * @param object $object
     * @param array  $context
     *
     * @return bool
     *
     * @throws CircularReferenceException
     */
    protected function isCircularReference($object, &$context)
    {
        $objectHash = spl_object_hash($object);

        $circularReferenceLimit = $context[self::CIRCULAR_REFERENCE_LIMIT] ?? $this->defaultContext[self::CIRCULAR_REFERENCE_LIMIT] ?? $this->circularReferenceLimit;
        if (isset($context[self::CIRCULAR_REFERENCE_LIMIT_COUNTERS][$objectHash])) {
            if ($context[self::CIRCULAR_REFERENCE_LIMIT_COUNTERS][$objectHash] >= $circularReferenceLimit) {
                unset($context[self::CIRCULAR_REFERENCE_LIMIT_COUNTERS][$objectHash]);

                return true;
            }

            ++$context[self::CIRCULAR_REFERENCE_LIMIT_COUNTERS][$objectHash];
        } else {
            $context[self::CIRCULAR_REFERENCE_LIMIT_COUNTERS][$objectHash] = 1;
        }

        return false;
    }

    /**
     * Handles a circular reference.
     *
     * If a circular reference handler is set, it will be called. Otherwise, a
     * {@class CircularReferenceException} will be thrown.
     *
     * @final since Symfony 4.2
     *
     * @param object      $object
     * @param string|null $format
     * @param array       $context
     *
     * @return mixed
     *
     * @throws CircularReferenceException
     */
    protected function handleCircularReference($object/*, string $format = null, array $context = []*/)
    {
        if (\func_num_args() < 2 && __CLASS__ !== \get_class($this) && __CLASS__ !== (new \ReflectionMethod($this, __FUNCTION__))->getDeclaringClass()->getName() && !$this instanceof \PHPUnit\Framework\MockObject\MockObject && !$this instanceof \Prophecy\Prophecy\ProphecySubjectInterface) {
            @trigger_error(sprintf('The "%s()" method will have two new "string $format = null" and "array $context = []" arguments in version 5.0, not defining it is deprecated since Symfony 4.2.', __METHOD__), E_USER_DEPRECATED);
        }
        $format = \func_num_args() > 1 ? func_get_arg(1) : null;
        $context = \func_num_args() > 2 ? func_get_arg(2) : [];

        $circularReferenceHandler = $context[self::CIRCULAR_REFERENCE_HANDLER] ?? $this->defaultContext[self::CIRCULAR_REFERENCE_HANDLER] ?? $this->circularReferenceHandler;
        if ($circularReferenceHandler) {
            return $circularReferenceHandler($object, $format, $context);
        }

        throw new CircularReferenceException(sprintf('A circular reference has been detected when serializing the object of class "%s" (configured limit: %d)', \get_class($object), $this->circularReferenceLimit));
    }

    /**
     * Gets attributes to normalize using groups.
     *
     * @param string|object $classOrObject
     * @param array         $context
     * @param bool          $attributesAsString If false, return an array of {@link AttributeMetadataInterface}
     *
     * @throws LogicException if the 'allow_extra_attributes' context variable is false and no class metadata factory is provided
     *
     * @return string[]|AttributeMetadataInterface[]|bool
     */
    protected function getAllowedAttributes($classOrObject, array $context, $attributesAsString = false)
    {
        $allowExtraAttributes = $context[self::ALLOW_EXTRA_ATTRIBUTES] ?? $this->defaultContext[self::ALLOW_EXTRA_ATTRIBUTES];
        if (!$this->classMetadataFactory) {
            if (!$allowExtraAttributes) {
                throw new LogicException(sprintf('A class metadata factory must be provided in the constructor when setting "%s" to false.', self::ALLOW_EXTRA_ATTRIBUTES));
            }

            return false;
        }

        $tmpGroups = $context[self::GROUPS] ?? $this->defaultContext[self::GROUPS] ?? null;
        $groups = (\is_array($tmpGroups) || is_scalar($tmpGroups)) ? (array) $tmpGroups : false;
        if (false === $groups && $allowExtraAttributes) {
            return false;
        }

        $allowedAttributes = [];
        foreach ($this->classMetadataFactory->getMetadataFor($classOrObject)->getAttributesMetadata() as $attributeMetadata) {
            $name = $attributeMetadata->getName();

            if (
                (false === $groups || array_intersect($attributeMetadata->getGroups(), $groups)) &&
                $this->isAllowedAttribute($classOrObject, $name, null, $context)
            ) {
                $allowedAttributes[] = $attributesAsString ? $name : $attributeMetadata;
            }
        }

        return $allowedAttributes;
    }

    /**
     * Is this attribute allowed?
     *
     * @param object|string $classOrObject
     * @param string        $attribute
     * @param string|null   $format
     * @param array         $context
     *
     * @return bool
     */
    protected function isAllowedAttribute($classOrObject, $attribute, $format = null, array $context = [])
    {
        $ignoredAttributes = $context[self::IGNORED_ATTRIBUTES] ?? $this->defaultContext[self::IGNORED_ATTRIBUTES] ?? $this->ignoredAttributes;
        if (\in_array($attribute, $ignoredAttributes)) {
            return false;
        }

        $attributes = $context[self::ATTRIBUTES] ?? $this->defaultContext[self::ATTRIBUTES] ?? null;
        if (isset($attributes[$attribute])) {
            // Nested attributes
            return true;
        }

        if (\is_array($attributes)) {
            return \in_array($attribute, $attributes, true);
        }

        return true;
    }

    /**
     * Normalizes the given data to an array. It's particularly useful during
     * the denormalization process.
     *
     * @param object|array $data
     *
     * @return array
     */
    protected function prepareForDenormalization($data)
    {
        return (array) $data;
    }

    /**
     * Returns the method to use to construct an object. This method must be either
     * the object constructor or static.
     *
     * @param array            $data
     * @param string           $class
     * @param array            $context
     * @param \ReflectionClass $reflectionClass
     * @param array|bool       $allowedAttributes
     *
     * @return \ReflectionMethod|null
     */
    protected function getConstructor(array &$data, $class, array &$context, \ReflectionClass $reflectionClass, $allowedAttributes)
    {
        return $reflectionClass->getConstructor();
    }

    /**
     * Instantiates an object using constructor parameters when needed.
     *
     * This method also allows to denormalize data into an existing object if
     * it is present in the context with the object_to_populate. This object
     * is removed from the context before being returned to avoid side effects
     * when recursively normalizing an object graph.
     *
     * @param array            $data
     * @param string           $class
     * @param array            $context
     * @param \ReflectionClass $reflectionClass
     * @param array|bool       $allowedAttributes
     * @param string|null      $format
     *
     * @return object
     *
     * @throws RuntimeException
     * @throws MissingConstructorArgumentsException
     */
    protected function instantiateObject(array &$data, $class, array &$context, \ReflectionClass $reflectionClass, $allowedAttributes, string $format = null)
    {
        if (null !== $object = $this->extractObjectToPopulate($class, $context, self::OBJECT_TO_POPULATE)) {
            unset($context[self::OBJECT_TO_POPULATE]);

            return $object;
        }

        $constructor = $this->getConstructor($data, $class, $context, $reflectionClass, $allowedAttributes);
        if ($constructor) {
            $constructorParameters = $constructor->getParameters();

            $params = [];
            foreach ($constructorParameters as $constructorParameter) {
                $paramName = $constructorParameter->name;
                $key = $this->nameConverter ? $this->nameConverter->normalize($paramName, $class, $format, $context) : $paramName;

                $allowed = false === $allowedAttributes || \in_array($paramName, $allowedAttributes);
                $ignored = !$this->isAllowedAttribute($class, $paramName, $format, $context);
<<<<<<< HEAD
                if ($constructorParameter->isVariadic()) {
                    if ($allowed && !$ignored && (isset($data[$key]) || array_key_exists($key, $data))) {
=======
                if (method_exists($constructorParameter, 'isVariadic') && $constructorParameter->isVariadic()) {
                    if ($allowed && !$ignored && (isset($data[$key]) || \array_key_exists($key, $data))) {
>>>>>>> 964b7a59
                        if (!\is_array($data[$paramName])) {
                            throw new RuntimeException(sprintf('Cannot create an instance of %s from serialized data because the variadic parameter %s can only accept an array.', $class, $constructorParameter->name));
                        }

                        $params = array_merge($params, $data[$paramName]);
                    }
                } elseif ($allowed && !$ignored && (isset($data[$key]) || \array_key_exists($key, $data))) {
                    $parameterData = $data[$key];
                    if (null === $parameterData && $constructorParameter->allowsNull()) {
                        $params[] = null;
                        // Don't run set for a parameter passed to the constructor
                        unset($data[$key]);
                        continue;
                    }

                    // Don't run set for a parameter passed to the constructor
                    $params[] = $this->denormalizeParameter($reflectionClass, $constructorParameter, $paramName, $parameterData, $context, $format);
                    unset($data[$key]);
                } elseif (array_key_exists($key, $context[static::DEFAULT_CONSTRUCTOR_ARGUMENTS][$class] ?? [])) {
                    $params[] = $context[static::DEFAULT_CONSTRUCTOR_ARGUMENTS][$class][$key];
                } elseif (array_key_exists($key, $this->defaultContext[self::DEFAULT_CONSTRUCTOR_ARGUMENTS][$class] ?? [])) {
                    $params[] = $this->defaultContext[self::DEFAULT_CONSTRUCTOR_ARGUMENTS][$class][$key];
                } elseif ($constructorParameter->isDefaultValueAvailable()) {
                    $params[] = $constructorParameter->getDefaultValue();
                } else {
                    throw new MissingConstructorArgumentsException(sprintf('Cannot create an instance of %s from serialized data because its constructor requires parameter "%s" to be present.', $class, $constructorParameter->name));
                }
            }

            if ($constructor->isConstructor()) {
                return $reflectionClass->newInstanceArgs($params);
            } else {
                return $constructor->invokeArgs(null, $params);
            }
        }

        return new $class();
    }

    /**
     * @internal
     */
    protected function denormalizeParameter(\ReflectionClass $class, \ReflectionParameter $parameter, $parameterName, $parameterData, array $context, $format = null)
    {
        try {
            if (null !== $parameter->getClass()) {
                if (!$this->serializer instanceof DenormalizerInterface) {
                    throw new LogicException(sprintf('Cannot create an instance of %s from serialized data because the serializer inject in "%s" is not a denormalizer', $parameter->getClass(), self::class));
                }
                $parameterClass = $parameter->getClass()->getName();
                $parameterData = $this->serializer->denormalize($parameterData, $parameterClass, $format, $this->createChildContext($context, $parameterName));
            }
        } catch (\ReflectionException $e) {
            throw new RuntimeException(sprintf('Could not determine the class of the parameter "%s".', $parameterName), 0, $e);
        } catch (MissingConstructorArgumentsException $e) {
            if (!$parameter->getType()->allowsNull()) {
                throw $e;
            }
            $parameterData = null;
        }

        return $parameterData;
    }

    /**
     * @param array  $parentContext
     * @param string $attribute
     *
     * @return array
     *
     * @internal
     */
    protected function createChildContext(array $parentContext, $attribute)
    {
        if (isset($parentContext[self::ATTRIBUTES][$attribute])) {
            $parentContext[self::ATTRIBUTES] = $parentContext[self::ATTRIBUTES][$attribute];
        } else {
            unset($parentContext[self::ATTRIBUTES]);
        }

        return $parentContext;
    }
}<|MERGE_RESOLUTION|>--- conflicted
+++ resolved
@@ -397,13 +397,8 @@
 
                 $allowed = false === $allowedAttributes || \in_array($paramName, $allowedAttributes);
                 $ignored = !$this->isAllowedAttribute($class, $paramName, $format, $context);
-<<<<<<< HEAD
                 if ($constructorParameter->isVariadic()) {
-                    if ($allowed && !$ignored && (isset($data[$key]) || array_key_exists($key, $data))) {
-=======
-                if (method_exists($constructorParameter, 'isVariadic') && $constructorParameter->isVariadic()) {
                     if ($allowed && !$ignored && (isset($data[$key]) || \array_key_exists($key, $data))) {
->>>>>>> 964b7a59
                         if (!\is_array($data[$paramName])) {
                             throw new RuntimeException(sprintf('Cannot create an instance of %s from serialized data because the variadic parameter %s can only accept an array.', $class, $constructorParameter->name));
                         }
@@ -422,9 +417,9 @@
                     // Don't run set for a parameter passed to the constructor
                     $params[] = $this->denormalizeParameter($reflectionClass, $constructorParameter, $paramName, $parameterData, $context, $format);
                     unset($data[$key]);
-                } elseif (array_key_exists($key, $context[static::DEFAULT_CONSTRUCTOR_ARGUMENTS][$class] ?? [])) {
+                } elseif (\array_key_exists($key, $context[static::DEFAULT_CONSTRUCTOR_ARGUMENTS][$class] ?? [])) {
                     $params[] = $context[static::DEFAULT_CONSTRUCTOR_ARGUMENTS][$class][$key];
-                } elseif (array_key_exists($key, $this->defaultContext[self::DEFAULT_CONSTRUCTOR_ARGUMENTS][$class] ?? [])) {
+                } elseif (\array_key_exists($key, $this->defaultContext[self::DEFAULT_CONSTRUCTOR_ARGUMENTS][$class] ?? [])) {
                     $params[] = $this->defaultContext[self::DEFAULT_CONSTRUCTOR_ARGUMENTS][$class][$key];
                 } elseif ($constructorParameter->isDefaultValueAvailable()) {
                     $params[] = $constructorParameter->getDefaultValue();
