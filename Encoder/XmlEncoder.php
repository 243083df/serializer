<?php

/*
 * This file is part of the Symfony package.
 *
 * (c) Fabien Potencier <fabien@symfony.com>
 *
 * For the full copyright and license information, please view the LICENSE
 * file that was distributed with this source code.
 */

namespace Symfony\Component\Serializer\Encoder;

use Symfony\Component\Serializer\Exception\UnexpectedValueException;

/**
 * Encodes XML data.
 *
 * @author Jordi Boggiano <j.boggiano@seld.be>
 * @author John Wards <jwards@whiteoctober.co.uk>
 * @author Fabian Vogler <fabian@equivalence.ch>
 */
class XmlEncoder extends SerializerAwareEncoder implements EncoderInterface, DecoderInterface, NormalizationAwareInterface
{
    /**
     * @var \DOMDocument
     */
    private $dom;
    private $format;
    private $context;
    private $rootNodeName = 'response';

    /**
     * Construct new XmlEncoder and allow to change the root node element name.
     *
     * @param string $rootNodeName
     */
    public function __construct($rootNodeName = 'response')
    {
        $this->rootNodeName = $rootNodeName;
    }

    /**
     * {@inheritdoc}
     */
    public function encode($data, $format, array $context = array())
    {
        if ($data instanceof \DOMDocument) {
            return $data->saveXML();
        }

        $xmlRootNodeName = $this->resolveXmlRootName($context);

        $this->dom = $this->createDomDocument($context);
        $this->format = $format;
        $this->context = $context;

        if (null !== $data && !is_scalar($data)) {
            $root = $this->dom->createElement($xmlRootNodeName);
            $this->dom->appendChild($root);
            $this->buildXml($root, $data, $xmlRootNodeName);
        } else {
            $this->appendNode($this->dom, $data, $xmlRootNodeName);
        }

        return $this->dom->saveXML();
    }

    /**
     * {@inheritdoc}
     */
    public function decode($data, $format, array $context = array())
    {
        if ('' === trim($data)) {
            throw new UnexpectedValueException('Invalid XML data, it can not be empty.');
        }

        $internalErrors = libxml_use_internal_errors(true);
        $disableEntities = libxml_disable_entity_loader(true);
        libxml_clear_errors();

        $dom = new \DOMDocument();
        $dom->loadXML($data, LIBXML_NONET | LIBXML_NOBLANKS);

        libxml_use_internal_errors($internalErrors);
        libxml_disable_entity_loader($disableEntities);

        if ($error = libxml_get_last_error()) {
            libxml_clear_errors();

            throw new UnexpectedValueException($error->message);
        }

        foreach ($dom->childNodes as $child) {
            if ($child->nodeType === XML_DOCUMENT_TYPE_NODE) {
                throw new UnexpectedValueException('Document types are not allowed.');
            }
        }

        $rootNode = $dom->firstChild;

        // todo: throw an exception if the root node name is not correctly configured (bc)

        if ($rootNode->hasChildNodes()) {
            $xpath = new \DOMXPath($dom);
            $data = array();
            foreach ($xpath->query('namespace::*', $dom->documentElement) as $nsNode) {
                $data['@'.$nsNode->nodeName] = $nsNode->nodeValue;
            }

            unset($data['@xmlns:xml']);

            if (empty($data)) {
                return $this->parseXml($rootNode);
            }

            return array_merge($data, (array) $this->parseXml($rootNode));
        }

        if (!$rootNode->hasAttributes()) {
            return $rootNode->nodeValue;
        }

        $data = array();

        foreach ($rootNode->attributes as $attrKey => $attr) {
            $data['@'.$attrKey] = $attr->nodeValue;
        }

        $data['#'] = $rootNode->nodeValue;

        return $data;
    }

    /**
     * {@inheritdoc}
     */
    public function supportsEncoding($format)
    {
        return 'xml' === $format;
    }

    /**
     * {@inheritdoc}
     */
    public function supportsDecoding($format)
    {
        return 'xml' === $format;
    }

    /**
     * Sets the root node name.
     *
     * @param string $name root node name
     */
    public function setRootNodeName($name)
    {
        $this->rootNodeName = $name;
    }

    /**
     * Returns the root node name.
     *
     * @return string
     */
    public function getRootNodeName()
    {
        return $this->rootNodeName;
    }

    /**
     * @param \DOMNode $node
     * @param string   $val
     *
     * @return bool
     */
    final protected function appendXMLString(\DOMNode $node, $val)
    {
        if (strlen($val) > 0) {
            $frag = $this->dom->createDocumentFragment();
            $frag->appendXML($val);
            $node->appendChild($frag);

            return true;
        }

        return false;
    }

    /**
     * @param \DOMNode $node
     * @param string   $val
     *
     * @return bool
     */
    final protected function appendText(\DOMNode $node, $val)
    {
        $nodeText = $this->dom->createTextNode($val);
        $node->appendChild($nodeText);

        return true;
    }

    /**
     * @param \DOMNode $node
     * @param string   $val
     *
     * @return bool
     */
    final protected function appendCData(\DOMNode $node, $val)
    {
        $nodeText = $this->dom->createCDATASection($val);
        $node->appendChild($nodeText);

        return true;
    }

    /**
     * @param \DOMNode             $node
     * @param \DOMDocumentFragment $fragment
     *
     * @return bool
     */
    final protected function appendDocumentFragment(\DOMNode $node, $fragment)
    {
        if ($fragment instanceof \DOMDocumentFragment) {
            $node->appendChild($fragment);

            return true;
        }

        return false;
    }

    /**
     * Checks the name is a valid xml element name.
     *
     * @param string $name
     *
     * @return bool
     */
    final protected function isElementNameValid($name)
    {
        return $name &&
            false === strpos($name, ' ') &&
            preg_match('#^[\pL_][\pL0-9._:-]*$#ui', $name);
    }

    /**
     * Parse the input DOMNode into an array or a string.
     *
     * @param \DOMNode $node xml to parse
     *
     * @return array|string
     */
    private function parseXml(\DOMNode $node)
    {
        $data = $this->parseXmlAttributes($node);

        $value = $this->parseXmlValue($node);

        if (!count($data)) {
            return $value;
        }

        if (!is_array($value)) {
            $data['#'] = $value;

            return $data;
        }

        if (1 === count($value) && key($value)) {
            $data[key($value)] = current($value);

            return $data;
        }

        foreach ($value as $key => $val) {
            $data[$key] = $val;
        }

        return $data;
    }

    /**
     * Parse the input DOMNode attributes into an array.
     *
     * @param \DOMNode $node xml to parse
     *
     * @return array
     */
    private function parseXmlAttributes(\DOMNode $node)
    {
        if (!$node->hasAttributes()) {
            return array();
        }

        $data = array();

        foreach ($node->attributes as $attr) {
            if (ctype_digit($attr->nodeValue)) {
                $data['@'.$attr->nodeName] = (int) $attr->nodeValue;
            } else {
                $data['@'.$attr->nodeName] = $attr->nodeValue;
            }
        }

        return $data;
    }

    /**
     * Parse the input DOMNode value (content and children) into an array or a string.
     *
     * @param \DOMNode $node xml to parse
     *
     * @return array|string
     */
    private function parseXmlValue(\DOMNode $node)
    {
        if (!$node->hasChildNodes()) {
            return $node->nodeValue;
        }

        if (1 === $node->childNodes->length && in_array($node->firstChild->nodeType, array(XML_TEXT_NODE, XML_CDATA_SECTION_NODE))) {
            return $node->firstChild->nodeValue;
        }

        $value = array();

        foreach ($node->childNodes as $subnode) {
            $val = $this->parseXml($subnode);

            if ('item' === $subnode->nodeName && isset($val['@key'])) {
                if (isset($val['#'])) {
                    $value[$val['@key']] = $val['#'];
                } else {
                    $value[$val['@key']] = $val;
                }
<<<<<<< HEAD
=======
            } elseif (array_key_exists($key, $data) || $key == 'entry') {
                if ((false === is_array($data[$key]))  || (false === isset($data[$key][0]))) {
                    $data[$key] = array($data[$key]);
                }
                $data[$key][] = $value;
>>>>>>> eb11651a
            } else {
                $value[$subnode->nodeName][] = $val;
            }
        }

        foreach ($value as $key => $val) {
            if (is_array($val) && 1 === count($val)) {
                $value[$key] = current($val);
            }
        }

        return $value;
    }

    /**
     * Parse the data and convert it to DOMElements.
     *
     * @param \DOMNode     $parentNode
     * @param array|object $data
     * @param string|null  $xmlRootNodeName
     *
     * @return bool
     *
     * @throws UnexpectedValueException
     */
    private function buildXml(\DOMNode $parentNode, $data, $xmlRootNodeName = null)
    {
        $append = true;

        if (is_array($data) || $data instanceof \Traversable) {
            foreach ($data as $key => $data) {
                //Ah this is the magic @ attribute types.
                if (0 === strpos($key, '@') && is_scalar($data) && $this->isElementNameValid($attributeName = substr($key, 1))) {
                    $parentNode->setAttribute($attributeName, $data);
                } elseif ($key === '#') {
                    $append = $this->selectNodeType($parentNode, $data);
                } elseif (is_array($data) && false === is_numeric($key)) {
                    // Is this array fully numeric keys?
                    if (ctype_digit(implode('', array_keys($data)))) {
                        /*
                         * Create nodes to append to $parentNode based on the $key of this array
                         * Produces <xml><item>0</item><item>1</item></xml>
                         * From array("item" => array(0,1));.
                         */
                        foreach ($data as $subData) {
                            $append = $this->appendNode($parentNode, $subData, $key);
                        }
                    } else {
                        $append = $this->appendNode($parentNode, $data, $key);
                    }
                } elseif (is_numeric($key) || !$this->isElementNameValid($key)) {
                    $append = $this->appendNode($parentNode, $data, 'item', $key);
                } else {
                    $append = $this->appendNode($parentNode, $data, $key);
                }
            }

            return $append;
        }

        if (is_object($data)) {
            $data = $this->serializer->normalize($data, $this->format, $this->context);
            if (null !== $data && !is_scalar($data)) {
                return $this->buildXml($parentNode, $data, $xmlRootNodeName);
            }

            // top level data object was normalized into a scalar
            if (!$parentNode->parentNode->parentNode) {
                $root = $parentNode->parentNode;
                $root->removeChild($parentNode);

                return $this->appendNode($root, $data, $xmlRootNodeName);
            }

            return $this->appendNode($parentNode, $data, 'data');
        }

        throw new UnexpectedValueException(sprintf('An unexpected value could not be serialized: %s', var_export($data, true)));
    }

    /**
     * Selects the type of node to create and appends it to the parent.
     *
     * @param \DOMNode     $parentNode
     * @param array|object $data
     * @param string       $nodeName
     * @param string       $key
     *
     * @return bool
     */
    private function appendNode(\DOMNode $parentNode, $data, $nodeName, $key = null)
    {
        $node = $this->dom->createElement($nodeName);
        if (null !== $key) {
            $node->setAttribute('key', $key);
        }
        $appendNode = $this->selectNodeType($node, $data);
        // we may have decided not to append this node, either in error or if its $nodeName is not valid
        if ($appendNode) {
            $parentNode->appendChild($node);
        }

        return $appendNode;
    }

    /**
     * Checks if a value contains any characters which would require CDATA wrapping.
     *
     * @param string $val
     *
     * @return bool
     */
    private function needsCdataWrapping($val)
    {
        return preg_match('/[<>&]/', $val);
    }

    /**
     * Tests the value being passed and decide what sort of element to create.
     *
     * @param \DOMNode $node
     * @param mixed    $val
     *
     * @return bool
     */
    private function selectNodeType(\DOMNode $node, $val)
    {
        if (is_array($val)) {
            return $this->buildXml($node, $val);
        } elseif ($val instanceof \SimpleXMLElement) {
            $child = $this->dom->importNode(dom_import_simplexml($val), true);
            $node->appendChild($child);
        } elseif ($val instanceof \Traversable) {
            $this->buildXml($node, $val);
        } elseif (is_object($val)) {
            return $this->buildXml($node, $this->serializer->normalize($val, $this->format, $this->context));
        } elseif (is_numeric($val)) {
            return $this->appendText($node, (string) $val);
        } elseif (is_string($val) && $this->needsCdataWrapping($val)) {
            return $this->appendCData($node, $val);
        } elseif (is_string($val)) {
            return $this->appendText($node, $val);
        } elseif (is_bool($val)) {
            return $this->appendText($node, (int) $val);
        } elseif ($val instanceof \DOMNode) {
            $child = $this->dom->importNode($val, true);
            $node->appendChild($child);
        }

        return true;
    }

    /**
     * Get real XML root node name, taking serializer options into account.
     *
     * @param array $context
     *
     * @return string
     */
    private function resolveXmlRootName(array $context = array())
    {
        return isset($context['xml_root_node_name'])
            ? $context['xml_root_node_name']
            : $this->rootNodeName;
    }

    /**
     * Create a DOM document, taking serializer options into account.
     *
     * @param array $context options that the encoder has access to.
     *
     * @return \DOMDocument
     */
    private function createDomDocument(array $context)
    {
        $document = new \DOMDocument();

        // Set an attribute on the DOM document specifying, as part of the XML declaration,
        $xmlOptions = array(
            // the version number of the document
            'xml_version' => 'xmlVersion',
            // the encoding of the document
            'xml_encoding' => 'encoding',
            // whether the document is standalone
            'xml_standalone' => 'xmlStandalone',
        );
        foreach ($xmlOptions as $xmlOption => $documentProperty) {
            if (isset($context[$xmlOption])) {
                $document->$documentProperty = $context[$xmlOption];
            }
        }

        return $document;
    }
}<|MERGE_RESOLUTION|>--- conflicted
+++ resolved
@@ -336,14 +336,6 @@
                 } else {
                     $value[$val['@key']] = $val;
                 }
-<<<<<<< HEAD
-=======
-            } elseif (array_key_exists($key, $data) || $key == 'entry') {
-                if ((false === is_array($data[$key]))  || (false === isset($data[$key][0]))) {
-                    $data[$key] = array($data[$key]);
-                }
-                $data[$key][] = $value;
->>>>>>> eb11651a
             } else {
                 $value[$subnode->nodeName][] = $val;
             }
