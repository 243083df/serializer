--- conflicted
+++ resolved
@@ -297,14 +297,7 @@
     /**
      * Sets an attribute and apply the name converter if necessary.
      *
-<<<<<<< HEAD
      * @param mixed $attributeValue
-=======
-     * @param string $attribute
-     * @param mixed  $attributeValue
-     *
-     * @return array
->>>>>>> 3487b8cf
      */
     private function updateData(array $data, string $attribute, $attributeValue): array
     {
