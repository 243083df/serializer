<?php

/*
 * This file is part of the Symfony package.
 *
 * (c) Fabien Potencier <fabien@symfony.com>
 *
 * For the full copyright and license information, please view the LICENSE
 * file that was distributed with this source code.
 */

namespace Symfony\Component\Serializer\Tests\Encoder;

use PHPUnit\Framework\TestCase;
use Symfony\Bridge\PhpUnit\ForwardCompatTestTrait;
use Symfony\Component\Serializer\Encoder\JsonEncode;
use Symfony\Component\Serializer\Encoder\JsonEncoder;

class JsonEncodeTest extends TestCase
{
    use ForwardCompatTestTrait;

    private $encode;

    private function doSetUp()
    {
        $this->encode = new JsonEncode();
    }

    public function testSupportsEncoding()
    {
        $this->assertTrue($this->encode->supportsEncoding(JsonEncoder::FORMAT));
        $this->assertFalse($this->encode->supportsEncoding('foobar'));
    }

    /**
     * @dataProvider encodeProvider
     */
    public function testEncode($toEncode, $expected, $context)
    {
        $this->assertEquals(
            $expected,
            $this->encode->encode($toEncode, JsonEncoder::FORMAT, $context)
        );
    }

    public function encodeProvider()
    {
        return [
            [[], '[]', []],
            [[], '{}', ['json_encode_options' => JSON_FORCE_OBJECT]],
        ];
    }

    /**
<<<<<<< HEAD
     * @expectedException \Symfony\Component\Serializer\Exception\UnexpectedValueException
=======
     * @requires function json_last_error_msg
>>>>>>> 16d337be
     */
    public function testEncodeWithError()
    {
        $this->expectException('Symfony\Component\Serializer\Exception\UnexpectedValueException');
        $this->encode->encode("\xB1\x31", JsonEncoder::FORMAT);
    }
}<|MERGE_RESOLUTION|>--- conflicted
+++ resolved
@@ -52,13 +52,6 @@
         ];
     }
 
-    /**
-<<<<<<< HEAD
-     * @expectedException \Symfony\Component\Serializer\Exception\UnexpectedValueException
-=======
-     * @requires function json_last_error_msg
->>>>>>> 16d337be
-     */
     public function testEncodeWithError()
     {
         $this->expectException('Symfony\Component\Serializer\Exception\UnexpectedValueException');
