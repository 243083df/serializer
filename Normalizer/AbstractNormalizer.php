--- conflicted
+++ resolved
@@ -139,40 +139,6 @@
     }
 
     /**
-<<<<<<< HEAD
-=======
-     * Set attributes to be camelized on denormalize.
-     *
-     * @deprecated Deprecated since version 2.7, to be removed in 3.0. Use Symfony\Component\Serializer\NameConverter\CamelCaseToSnakeCaseNameConverter instead.
-     *
-     * @param array $camelizedAttributes
-     *
-     * @return self
-     *
-     * @throws LogicException
-     */
-    public function setCamelizedAttributes(array $camelizedAttributes)
-    {
-        @trigger_error(sprintf('%s is deprecated since version 2.7 and will be removed in 3.0. Use Symfony\Component\Serializer\NameConverter\CamelCaseToSnakeCaseNameConverter instead.', __METHOD__), E_USER_DEPRECATED);
-
-        if ($this->nameConverter && !$this->nameConverter instanceof CamelCaseToSnakeCaseNameConverter) {
-            throw new LogicException(sprintf('%s cannot be called if a custom Name Converter is defined.', __METHOD__));
-        }
-
-        $attributes = array();
-        foreach ($camelizedAttributes as $camelizedAttribute) {
-            $attributes[] = lcfirst(preg_replace_callback('/(^|_|\.)+(.)/', function ($match) {
-                return ('.' === $match[1] ? '_' : '').strtoupper($match[2]);
-            }, $camelizedAttribute));
-        }
-
-        $this->nameConverter = new CamelCaseToSnakeCaseNameConverter($attributes);
-
-        return $this;
-    }
-
-    /**
->>>>>>> 1d647b3d
      * Detects if the configured circular reference limit is reached.
      *
      * @param object $object
@@ -223,25 +189,6 @@
     }
 
     /**
-<<<<<<< HEAD
-=======
-     * Format an attribute name, for example to convert a snake_case name to camelCase.
-     *
-     * @deprecated Deprecated since version 2.7, to be removed in 3.0. Use Symfony\Component\Serializer\NameConverter\CamelCaseToSnakeCaseNameConverter instead.
-     *
-     * @param string $attributeName
-     *
-     * @return string
-     */
-    protected function formatAttribute($attributeName)
-    {
-        @trigger_error(sprintf('%s is deprecated since version 2.7 and will be removed in 3.0. Use Symfony\Component\Serializer\NameConverter\CamelCaseToSnakeCaseNameConverter instead.', __METHOD__), E_USER_DEPRECATED);
-
-        return $this->nameConverter ? $this->nameConverter->normalize($attributeName) : $attributeName;
-    }
-
-    /**
->>>>>>> 1d647b3d
      * Gets attributes to normalize using groups.
      *
      * @param string|object $classOrObject
